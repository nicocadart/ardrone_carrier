--- conflicted
+++ resolved
@@ -17,10 +17,6 @@
 
     <!-- Correct TF of bottom camera -->
     <node pkg="tf2_ros" type="static_transform_publisher" name="ardrone_base_bottomcam_new_tf_pub" args="0 -0.02 0 -1.571 0 3.142 ardrone_base_link ardrone_base_bottomcam_new"/>
-<<<<<<< HEAD
-    <node name="bottomcam_converter_node" pkg="ardrone_carrier" type="bottomcam_converter_node.py" output="screen" respawn="true" />
-=======
     <node name="bottomcam_converter" pkg="ardrone_carrier" type="bottomcam_converter_node.py" output="screen" respawn="true" />
->>>>>>> 7bd7edc2
 
 </launch>